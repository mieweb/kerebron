import { Plugin } from 'prosemirror-state';

import { Extension } from '@kerebron/editor';
import { type MenuElement } from './menu.ts';
import { buildMenu } from './buildMenu.ts';
import { CustomMenuPluginDynamic } from './CustomMenuPluginDynamic.ts';

export interface CustomMenuOptions {
  /// Provides the content of the menu
  content: readonly (readonly MenuElement[])[];
}

/// Extension for a customizable menu with dynamic overflow (Google Docs style)
export class ExtensionCustomMenu extends Extension {
  name = 'customMenu';

  override getProseMirrorPlugins(): Plugin[] {
    const content = buildMenu(this.editor, this.editor.schema);

    return [
<<<<<<< HEAD
      new CustomMenuPluginDynamic(editor, {
=======
      new CustomMenuPlugin(this.editor, {
>>>>>>> a8e02537
        content,
      }),
    ];
  }
}<|MERGE_RESOLUTION|>--- conflicted
+++ resolved
@@ -18,11 +18,7 @@
     const content = buildMenu(this.editor, this.editor.schema);
 
     return [
-<<<<<<< HEAD
       new CustomMenuPluginDynamic(editor, {
-=======
-      new CustomMenuPlugin(this.editor, {
->>>>>>> a8e02537
         content,
       }),
     ];
