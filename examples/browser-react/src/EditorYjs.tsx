--- conflicted
+++ resolved
@@ -98,12 +98,7 @@
       cdnUrl,
       extensions: [
         new AdvancedEditorKit(),
-<<<<<<< HEAD
         new ExtensionYjs({ ydoc, provider }),
-=======
-        new ExtensionHistory(),
-        LspEditorKit.createFrom({ getLspTransport }),
->>>>>>> 7a18d624
       ],
     });
 
